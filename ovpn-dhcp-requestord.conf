[daemon]
working_dir = /var/lib/ovpn-dhcp-requestord
pid_file = /var/run/ovpn-dhcp-requestord/ovpn-dhcp-requestord.pid
cmd_sockets = /tmp/bla.sock
cmd_socket_perms = 0666

<<<<<<< HEAD
[realm vpncs]
vid = 807
dhcp_listening_ip = 127.0.0.1
dhcp_server_ips = 172.21.64.129
dhcp_local_port = 1067
=======
[realm fsmi-sec]
vid = 386
dhcp_listening_device = vlan386
dhcp_listening_ip = 10.0.97.141
dhcp_server_ips = 10.0.97.133
dhcp_local_port = 67

[realm fsmi]
vid = 808
dhcp_listening_device = vlan808
dhcp_listening_ip = 10.0.98.141
dhcp_server_ips = 10.0.98.133
dhcp_local_port = 67

[realm fsmi-prio]
vid = 1
dhcp_listening_device = vlan0
dhcp_listening_ip = 10.0.99.141
dhcp_server_ips = 10.0.99.133
dhcp_local_port = 67
>>>>>>> b08bcaf3



[formatters]
keys=simple

[formatter_simple]
format=%(name)s:%(levelname)s: %(message)s

[handlers]
keys=syslog,console

[handler_syslog]
class=handlers.SysLogHandler
level=NOTSET
formatter=simple
args=('/dev/log',)

[handler_console]
class=StreamHandler
level=NOTSET
formatter=simple
args=(sys.stdout,)

[loggers]
keys=root

[logger_root]
level=NOTSET
handlers=syslog,console<|MERGE_RESOLUTION|>--- conflicted
+++ resolved
@@ -4,35 +4,12 @@
 cmd_sockets = /tmp/bla.sock
 cmd_socket_perms = 0666
 
-<<<<<<< HEAD
 [realm vpncs]
 vid = 807
+dhcp_listening_device = veth_cs
 dhcp_listening_ip = 127.0.0.1
 dhcp_server_ips = 172.21.64.129
 dhcp_local_port = 1067
-=======
-[realm fsmi-sec]
-vid = 386
-dhcp_listening_device = vlan386
-dhcp_listening_ip = 10.0.97.141
-dhcp_server_ips = 10.0.97.133
-dhcp_local_port = 67
-
-[realm fsmi]
-vid = 808
-dhcp_listening_device = vlan808
-dhcp_listening_ip = 10.0.98.141
-dhcp_server_ips = 10.0.98.133
-dhcp_local_port = 67
-
-[realm fsmi-prio]
-vid = 1
-dhcp_listening_device = vlan0
-dhcp_listening_ip = 10.0.99.141
-dhcp_server_ips = 10.0.99.133
-dhcp_local_port = 67
->>>>>>> b08bcaf3
-
 
 
 [formatters]
